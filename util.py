"""
Utility functions for H2S demand forecasting system.
This module contains all helper functions for data processing, model training,
evaluation, and visualization.
"""

import datetime
import json
from pathlib import Path
from typing import Dict, Any, List, Tuple, Union

import numpy as np
import pandas as pd
import plotly.express as px
from prophet import Prophet
from prophet.diagnostics import cross_validation, performance_metrics
from sklearn.metrics import mean_absolute_percentage_error, mean_squared_error
from joblib import dump, load
import logging
from tqdm import tqdm

def calculate_days(df):
    # Convert the date column to datetime
    df['date'] = pd.to_datetime(df['ds'])
    
    # Calculate the number of days from the minimum to the maximum date
    min_date = df['ds'].min()
    max_date = df['ds'].max()
    num_days = (max_date - min_date).days
    
    return num_days


# Set up logging
logging.basicConfig(
    level=logging.INFO,
    format='%(asctime)s - %(name)s - %(levelname)s - %(message)s'
)
logger = logging.getLogger(__name__)

def calculate_days(df):
    # Convert the date column to datetime
    df['date'] = pd.to_datetime(df['ds'])
    
    # Calculate the number of days from the minimum to the maximum date
    min_date = df['ds'].min()
    max_date = df['ds'].max()
    num_days = (max_date - min_date).days
    
    return num_days

def calculate_cv_parameters(total_days: int, desired_forecast_days: int = 180) -> Dict[str, str]:
  """Calculate optimal cross-validation parameters based on total available data.
    
    The function uses the following rules:
    1. Initial window: 40% of total data, minimum 1 year for yearly seasonality
    2. Horizon: Maximum 50% of initial window, capped at desired forecast days
    3. Period: 25% of horizon, minimum 30 days
    
    Args:
        total_days: Total number of days in your dataset
        desired_forecast_days: How many days ahead you want to forecast
        
    Returns:
        Dictionary with recommended initial, horizon, and period values as strings
        formatted as "X days"
        
    Example:
        >>> params = calculate_cv_parameters(1095)  # 3 years of data
        >>> print(params)
        {
            'initial': '450 days',
            'horizon': '180 days',
            'period': '90 days'
        }
    """
  try:
    # Initial window calculation
    min_initial = 365  # Minimum 1 year for yearly seasonality
    recommended_initial = max(min_initial, int(total_days * 0.4))

    # Horizon calculation
    max_horizon = int(recommended_initial * 0.5)
    horizon = min(desired_forecast_days, max_horizon)

    # Period calculation
    period = max(30, int(horizon * 0.25))  # At least 30 days

    params = {
        "initial": f"{recommended_initial} days",
        "horizon": f"{horizon} days",
        "period": f"{period} days"
    }

    logger.info(f"Calculated CV parameters for {total_days} days of data: {params}")
    return params

  except Exception as e:
    logger.error(f"Error calculating CV parameters: {str(e)}")
    raise

def load_config(config_path: str = "config/config.json") -> Dict[str, Any]:
  """Load and validate configuration from JSON file.
    
    Args:
        config_path: Path to the configuration file
        
    Returns:
        Dictionary containing configuration parameters
        
    Raises:
        FileNotFoundError: If config file doesn't exist
        json.JSONDecodeError: If config file has invalid JSON
        ValueError: If required fields are missing
    """
<<<<<<< HEAD
  try:
    config_file = Path(config_path)
    if not config_file.exists():
      raise FileNotFoundError(f"Config file not found: {config_path}")

    with open(config_file, 'r') as f:
      config = json.load(f)

    # Required configuration fields
    required_fields = ['model_id', 'date_column']
    missing_fields = [field for field in required_fields if field not in config]

    if missing_fields:
      raise ValueError(f"Missing required fields in config: {', '.join(missing_fields)}")

    # Set default values
    defaults = {
        'test_size': 6,
        'normalize': False
    }
=======
    try:
        config_file = Path(config_path)
        if not config_file.exists():
            raise FileNotFoundError(f"Config file not found: {config_path}")
            
        with open(config_file, 'r') as f:
            config = json.load(f)
        
        # Required configuration fields
        required_fields = ['model_id','date_column']
        missing_fields = [field for field in required_fields if field not in config]
        
        if missing_fields:
            raise ValueError(f"Missing required fields in config: {', '.join(missing_fields)}")

        # Set default values
        defaults = {
            'test_size': 6,
            'normalize': False,
        }
        
        for key, default_value in defaults.items():
            if key not in config:
                config[key] = default_value
                logger.info(f"Using default value for {key}: {default_value}")
>>>>>>> 830f27f0

    for key, default_value in defaults.items():
      if key not in config:
        config[key] = default_value
        logger.info(f"Using default value for {key}: {default_value}")

    return config

  except Exception as e:
    logger.error(f"Error loading config: {str(e)}")
    raise

def load_and_prep_data(config: Dict[str, Any]) -> pd.DataFrame:
  """Load data from Excel files and prepare for Prophet.
    
    Args:
        config: Configuration dictionary
        
    Returns:
        Prepared DataFrame for Prophet
        
    Raises:
        Exception: If data processing fails
    """
  try:
    data_path = Path("data")
    paths = list(data_path.glob("*.xlsx"))

    if not paths:
      raise FileNotFoundError("No Excel files found in data directory")

    # Load and combine data files
    dfs = [pd.read_excel(p) for p in tqdm(paths, desc="Loading data files")]
    df = pd.concat(dfs, ignore_index=True)

    # Validate input data
    validate_data(df, config)

    # Prepare data for Prophet
    df["ds"] = pd.to_datetime(df[config["date_column"]], format='%Y-%m-%d')
    df.drop(config["date_column"], axis=1, inplace=True)

    # Group by month
    df_g = (df.groupby(df["ds"].dt.to_period('M'))
            .size()
            .reset_index())
    df_g.columns = ["ds", "y"]
    df_g["ds"] = df_g["ds"].dt.to_timestamp(how='end').dt.normalize()

    logger.info(f"Data loaded and prepared successfully: {len(df_g)} rows")
    return df_g

  except Exception as e:
    logger.error(f"Error processing data: {str(e)}")
    raise

def validate_data(df: pd.DataFrame, config: Dict[str, Any]) -> None:
  """Validate input data format and contents.
    
    Args:
        df: Input DataFrame to validate
        config: Configuration dictionary
        
    Raises:
        ValueError: If data validation fails
    """
  try:
    # Check required columns
    required_cols = [config['date_column']]
    missing_cols = [col for col in required_cols if col not in df.columns]
    if missing_cols:
      raise ValueError(f"Missing required columns: {', '.join(missing_cols)}")

    # Check data types
    if not pd.api.types.is_datetime64_any_dtype(df[config['date_column']]):
      raise ValueError(f"Column {config['date_column']} must be datetime type")

    # Check for missing values
    if df.isnull().any().any():
      logger.warning("Dataset contains missing values")

  except Exception as e:
    logger.error(f"Data validation error: {str(e)}")
    raise

def log_transform(data: Union[np.ndarray, pd.Series]) -> Union[np.ndarray, pd.Series]:
  """Apply log transformation to data.
    
    Args:
        data: Input data to transform
        
    Returns:
        Log-transformed data
    """
  try:
    return np.log1p(data)
  except Exception as e:
    logger.error(f"Error in log transformation: {str(e)}")
    raise

def inverse_log_transform(data: Union[np.ndarray, pd.Series]) -> Union[np.ndarray, pd.Series]:
  """Apply inverse log transformation to data.
    
    Args:
        data: Input data to transform
        
    Returns:
        Inverse log-transformed data
    """
  try:
    return np.expm1(data)
  except Exception as e:
    logger.error(f"Error in inverse log transformation: {str(e)}")
    raise

def create_visualization(df: pd.DataFrame, title: str, path_to_save: str = None) -> None:
  """Create and save visualization of forecasts.
    
    Args:
        df: DataFrame containing actual and predicted values
        title: Plot title
        path_to_save: Optional path to save the plot
    """
  try:
    fig = px.line(
        df,
        x="ds",
        y=["y_train", "y_test"],
        color_discrete_sequence=["green", "orange"])

    if "yhat" in df.columns:
      df_forecast = df[df["yhat"] > 0]
      fig.add_scatter(
          x=df_forecast['ds'],
          y=df_forecast['yhat'],
          mode='lines',
          line=dict(color='blue'),
          name='Forecast')

      if all(col in df_forecast.columns for col in ['yhat_upper', 'yhat_lower']):
        fig.add_traces([
            dict(
                type='scatter',
                x=df_forecast['ds'],
                y=df_forecast['yhat_upper'],
                mode='lines',
                line=dict(width=0),
                showlegend=False),
            dict(
                type='scatter',
                x=df_forecast['ds'],
                y=df_forecast['yhat_lower'],
                mode='lines',
                fill='tonexty',
                fillcolor='rgba(0,100,250,0.2)',
                line=dict(width=0),
                showlegend=False)
        ])

    fig.update_layout(
        title=title,
        title_x=0.5,
        template="plotly_white",
        height=600,
        xaxis_title="Date",
        yaxis_title="Demand"
    )

    if path_to_save:
      fig.write_html(f"{path_to_save}.html")
      logger.info(f"Visualization saved to {path_to_save}.html")

    return fig

  except Exception as e:
    logger.error(f"Error creating visualization: {str(e)}")
    raise

def save_model_and_metrics(
    model: Prophet,
    metrics: Dict[str, float],
    config: Dict[str, Any],
    model_name: str = None
) -> Tuple[Path, Path]:
  """Save trained model and its performance metrics.
    
    Args:
        model: Trained Prophet model
        metrics: Dictionary of performance metrics
        config: Configuration dictionary
        model_name: Optional custom model name
        
    Returns:
        Tuple of paths where model and metrics were saved
    """
  try:
    now = datetime.datetime.now().strftime("%Y%m%d_%H%M")
    model_id = config["model_id"]
    data_type = "norm" if config["normalize"] else "notnorm"

    if model_name is None:
      model_name = f"{model_id}_{now}_{data_type}"

    # Create results directory
    results_dir = Path(f"results/{model_id}")
    results_dir.mkdir(parents=True, exist_ok=True)

    # Save model
    model_path = results_dir / f"{model_name}.joblib"
    dump(model, model_path)
    logger.info(f"Model saved to {model_path}")

    # Save metrics
    metrics_path = results_dir / f"{model_name}_metrics.json"
    with open(metrics_path, 'w') as f:
      json.dump(metrics, f)
    logger.info(f"Metrics saved to {metrics_path}")

    return model_path, metrics_path

  except Exception as e:
    logger.error(f"Error saving model and metrics: {str(e)}")
    raise

def load_model(model_path: Union[str, Path]) -> Prophet:
  """Load a trained Prophet model.
    
    Args:
        model_path: Path to the saved model file
        
    Returns:
        Loaded Prophet model
    """
  try:
    model_path = Path(model_path)
    if not model_path.exists():
      raise FileNotFoundError(f"Model file not found: {model_path}")

    model = load(model_path)
    logger.info(f"Model loaded from {model_path}")
    return model

  except Exception as e:
    logger.error(f"Error loading model: {str(e)}")
    raise


def calculate_metrics(y_true: List[float],
                      y_pred: List[float]) -> Dict[str, float]:
  """Calculate performance metrics.
    
    Args:
        y_true: List of actual values
        y_pred: List of predicted values
        
    Returns:
        Dictionary of performance metrics
    """
  try:
    mape = mean_absolute_percentage_error(y_true=y_true, y_pred=y_pred)
    rmse = np.sqrt(mean_squared_error(y_true=y_true, y_pred=y_pred))

    metrics = {"mape": round(mape * 100, 2), "rmse": round(rmse, 2)}

    return metrics

  except Exception as e:
    logger.error(f"Error calculating metrics: {str(e)}")
    raise<|MERGE_RESOLUTION|>--- conflicted
+++ resolved
@@ -113,7 +113,6 @@
         json.JSONDecodeError: If config file has invalid JSON
         ValueError: If required fields are missing
     """
-<<<<<<< HEAD
   try:
     config_file = Path(config_path)
     if not config_file.exists():
@@ -134,33 +133,6 @@
         'test_size': 6,
         'normalize': False
     }
-=======
-    try:
-        config_file = Path(config_path)
-        if not config_file.exists():
-            raise FileNotFoundError(f"Config file not found: {config_path}")
-            
-        with open(config_file, 'r') as f:
-            config = json.load(f)
-        
-        # Required configuration fields
-        required_fields = ['model_id','date_column']
-        missing_fields = [field for field in required_fields if field not in config]
-        
-        if missing_fields:
-            raise ValueError(f"Missing required fields in config: {', '.join(missing_fields)}")
-
-        # Set default values
-        defaults = {
-            'test_size': 6,
-            'normalize': False,
-        }
-        
-        for key, default_value in defaults.items():
-            if key not in config:
-                config[key] = default_value
-                logger.info(f"Using default value for {key}: {default_value}")
->>>>>>> 830f27f0
 
     for key, default_value in defaults.items():
       if key not in config:
